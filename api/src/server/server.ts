import { graphiqlExpress, graphqlExpress } from "apollo-server-express";
import * as bugsnag from "bugsnag";
import * as cors from "cors";
import { NextFunction, Request, Response } from "express";
import * as path from "path";
import * as Sigsci from "sigsci-module-nodejs";
import { ServerLoader, ServerSettings } from "ts-express-decorators";
import { $log } from "ts-log-debug";
import { S3Signer } from "../util/persistence/s3";
import { InitProxy } from "../init/proxy";
import { ShipClusterSchema } from "../schema";
import { UpdateProxy } from "../update/proxy";
import { EditProxy } from "../edit/proxy";
import { ReplicatedError } from "./errors";
import { logger } from "./logger";
import { Context } from "../context";

import { getPostgresPool } from "../util/persistence/db";
import { Params } from "./params";
import { UserStore } from "../user/user_store";
import { Stores } from "../schema/stores";
import { SessionStore } from "../session";
import { ClusterStore } from "../cluster";
import { WatchStore } from "../watch/watch_store";
import { NotificationStore } from "../notification";
import { UpdateStore } from "../update/update_store";
import { UnforkStore } from "../unfork/unfork_store";
import { InitStore } from "../init/init_store";
import { ImageWatchStore } from "../imagewatch/imagewatch_store";
import { FeatureStore } from "../feature/feature_store";
import { GithubNonceStore } from "../user/store";
import { HealthzStore } from "../healthz/store";
import { WatchDownload } from "../watch/download";
import { EditStore } from "../edit";
import { PendingStore } from "../pending";
import { HelmChartStore } from "../helmchart";
import { TroubleshootStore } from "../troubleshoot";

const tsedConfig = {
  rootDir: path.resolve(__dirname),
  mount: {
    // tslint:disable-next-line
    "/": "${rootDir}/../controllers/**/*.*s",
  },
  acceptMimes: ["application/json"],
  componentsScan: [],
  port: 3000,
  httpsPort: 0,
  debug: false,
};

@ServerSettings(tsedConfig)
export class Server extends ServerLoader {
  async $onMountingMiddlewares(): Promise<void> {
    this.expressApp.enable("trust proxy"); // so we get the real ip from the ELB in amazon
    const params = await Params.getParams();

    if (params.bugsnagKey) {
      bugsnag.register(params.bugsnagKey);
      this.use(bugsnag.errorHandler);
    }

    const corsHeaders = { exposedHeaders: ["Content-Disposition"] };
    this.use(cors(corsHeaders));

    if (params.sigsciRpcAddress) {
      const sigsciOptions = {
        path: params.sigsciRpcAddress,
      };
      const sigsci = new Sigsci(sigsciOptions);
      this.use(sigsci.express());
    }

    // Place http-proxy-middleware before body-parser
    // See https://github.com/chimurai/http-proxy-middleware/issues/40#issuecomment-163398924
    this.use("/api/v1/init/:id", InitProxy);
    this.use("/api/v1/update/:id", UpdateProxy);
    this.use("/api/v1/edit/:id", EditProxy);

    const bodyParser = require("body-parser");
    this.use(bodyParser.json({ limit: "5mb" }));

    const pool = await getPostgresPool();
    const s3Signer = new S3Signer();
    const watchStore = new WatchStore(pool, params);
    const stores: Stores = {
      sessionStore: new SessionStore(pool, params),
      userStore: new UserStore(pool),
      githubNonceStore: new GithubNonceStore(pool),
      clusterStore: new ClusterStore(pool, params),
      watchStore: watchStore,
      notificationStore: new NotificationStore(pool),
      updateStore: new UpdateStore(pool, params),
      unforkStore: new UnforkStore(pool, params),
      initStore: new InitStore(pool, params),
      imageWatchStore: new ImageWatchStore(pool),
      featureStore: new FeatureStore(pool, params),
      healthzStore: new HealthzStore(pool),
      watchDownload: new WatchDownload(watchStore),
      editStore: new EditStore(pool, params),
      pendingStore: new PendingStore(pool, params),
      helmChartStore: new HelmChartStore(pool),
<<<<<<< HEAD
      troubleshootStore: new TroubleshootStore(pool, params),
=======
      troubleshootStore: new TroubleshootStore(pool, params, s3Signer),
>>>>>>> 856708a0
    }

    const setContext = async (req: Request, res: Response, next: NextFunction) => {
      const token = req.get("Authorization") || "";

      const context = await Context.fetch(stores, token);
      res.locals.context = context;

      next();
    };

    this.expressApp.locals.stores = stores;

    this.use("/api/v1/download/:watchId", setContext);
    this.use("/api/v1/download/:watchId", (request: Request, response: Response, next: NextFunction) => {
      next(response.locals.context.hasValidSession());
    });

    this.use("/graphql", setContext);
    this.use("/graphql", graphqlExpress(async (req: Request, res: Response): Promise<any> => {
      const shipClusterSchema: ShipClusterSchema = new ShipClusterSchema();

      return {
        schema: shipClusterSchema.getSchema(stores, params),
        context: res.locals.context,
        cacheControl: true,
        // formatError: (error: any) => {
        //   console.log("asdasdasd");
        //   return {
        //     state: error.originalError && error.originalError.state,
        //     locations: error.locations,
        //     path: error.path,
        //     ...ReplicatedError.getDetails(error),
        //   };
        // },
      };
    }));

    this.expressApp.get("/graphiql", graphiqlExpress({ endpointURL: "/graphql" }));
    // this.use((error: ReplicatedError | Error, request: Request, response: Response, next: NextFunction) => {
    //   if (error instanceof ReplicatedError) {
    //     // logger.error({msg: error.message, error, "stack": error.stack});
    //     return response.send(500, { message: error.originalMessage });
    //   }
    //   throw error;
    // });

    if (process.env.NODE_ENV === "production") {
      $log.level = "OFF";
    }
  }

  $onReady() {
    this.expressApp.get("*", (req: Request, res: Response) => res.sendStatus(404));
    logger.info({msg: "Server started..."});
  }

  $onServerInitError(err: Error) {
    logger.error({msg: err.message, err});
  }
}<|MERGE_RESOLUTION|>--- conflicted
+++ resolved
@@ -100,11 +100,7 @@
       editStore: new EditStore(pool, params),
       pendingStore: new PendingStore(pool, params),
       helmChartStore: new HelmChartStore(pool),
-<<<<<<< HEAD
-      troubleshootStore: new TroubleshootStore(pool, params),
-=======
       troubleshootStore: new TroubleshootStore(pool, params, s3Signer),
->>>>>>> 856708a0
     }
 
     const setContext = async (req: Request, res: Response, next: NextFunction) => {
