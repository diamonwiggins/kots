--- conflicted
+++ resolved
@@ -44,11 +44,8 @@
 
     getGitHubInstallationId: String!
 
-<<<<<<< HEAD
     watchTroubleshootCollectors(watchId: String!): TroubleshootCollectSpec
-=======
     listSupportBundles(watchId: String!): [SupportBundle]
     getSupportBundle(id: String!): SupportBundle
->>>>>>> 856708a0
   }
 `;