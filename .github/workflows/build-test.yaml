name: build-test

on:
  push:
    branches:
      - "**"

jobs:
  build-kots:
    runs-on: ubuntu-18.04
    steps:
      - uses: actions/setup-go@v2.1.2
        with:
          go-version: "1.14.3"

      - name: setup env
        run: |
          echo "::set-env name=GOPATH::$(go env GOPATH)"
          echo "::add-path::$(go env GOPATH)/bin"
        shell: bash

      - uses: actions/checkout@v2

      - run: make ci-test kots
      - uses: actions/upload-artifact@v2.1.4
        with:
          name: kots
          path: bin/kots

      - run: make ffi
      - run: cp ./bin/kots.so kotsadm/api
      - run: make -C kotsadm kotsadm
      - run: make -C kotsadm/operator build
      - run: make -C kotsadm/kurl_proxy build
      - env:
          GIT_COMMIT: ${{ github.sha }}
        run: make -C kotsadm/web deps build-kotsadm

      - name: build and push migrations for e2e
        uses: docker/build-push-action@v1
        with:
          repository: ttl.sh/automated-${{ github.run_id }}/kotsadm-migrations
          tags: 2h
          path: ./kotsadm/migrations
          dockerfile: ./kotsadm/migrations/deploy/Dockerfile

      - name: build and push kotsadm for e2e
        uses: docker/build-push-action@v1
        with:
          repository: ttl.sh/automated-${{ github.run_id }}/kotsadm
          tags: 2h
          path: ./kotsadm
          dockerfile: ./kotsadm/deploy/Dockerfile          

      - name: build and push api for e2e
        uses: docker/build-push-action@v1
        with:
          repository: ttl.sh/automated-${{ github.run_id }}/kotsadm-api
          tags: 2h
          path: ./kotsadm/api
          dockerfile: ./kotsadm/api/deploy/Dockerfile
          
      - name: build and push operator for e2e
        uses: docker/build-push-action@v1
        with:
          repository: ttl.sh/automated-${{ github.run_id }}/kotsadm-operator
          tags: 2h
          path: ./kotsadm/operator
          dockerfile: ./kotsadm/operator/deploy/Dockerfile          

      - name: build and push kurl_proxy for e2e
        uses: docker/build-push-action@v1
        with:
          repository: ttl.sh/automated-${{ github.run_id }}/kurl-proxy
          tags: 2h
          path: ./kotsadm/kurl_proxy
          dockerfile: ./kotsadm/kurl_proxy/deploy/Dockerfile

      - name: build and push minio for e2e
        uses: docker/build-push-action@v1
        with:
          repository: ttl.sh/automated-${{ github.run_id }}/minio
          tags: 2h
          path: ./kotsadm/minio
          dockerfile: ./kotsadm/minio/Dockerfile

  validate:
    runs-on: ubuntu-18.04
    needs: build-kots
    strategy:
      matrix:
        k8s_version: [v1.16.9-k3s1,v1.17.4-k3s1,v1.18.2-k3s1]
    steps:
      - uses: debianmaster/actions-k3s@v1.0.0
        id: k3s
        with:
          version: ${{ matrix.k8s_version }}

      - name: download kots binary
        uses: actions/download-artifact@v2.0.5
        with:
          name: kots
          path: bin/

      - run: chmod +x bin/kots

      - uses: actions/setup-node@v2.1.1
        with:
          node-version: '10.x'

      - name: setup testIM
        run: npm i -g @testim/testim-cli
        shell: bash

      ## testim tests

<<<<<<< HEAD
=======
      - name: prepare legacy tests
        run: |
          ./bin/kots \
          install qakots/github-actions \
          --port-forward=false \
          --namespace legacy \
          --shared-password password \
          --kotsadm-registry ttl.sh \
          --kotsadm-namespace automated-${{ github.run_id }} \
          --kotsadm-tag 2h
      - name: execute legacy tests
        run: |
          ./bin/kots admin-console -n legacy &
          ADMIN_CONSOLE_PID=$!
          testim --token ${{ secrets.TESTIM_ACCESS_TOKEN }} --project ${{ secrets.TESTIM_PROJECT_ID }} --grid "Testim-grid" --report-file testim-report.xml --suite legacy --tunnel --tunnel-port 8800
          kill $ADMIN_CONSOLE_PID

>>>>>>> 615cbbef
      # - name: prepare cluster-admin online install
      #   run: |
      #     ./bin/kots \
      #     install cluster-admin/automated \
      #     --port-forward=false \
      #     --namespace cluster-admin \
      #     --shared-password password \
      #     --kotsadm-registry ttl.sh \
      #     --kotsadm-namespace automated-${{ github.run_id }} \
      #     --kotsadm-tag 2h 
      # - name: execute suite alpha
      #   run: |
      #     ./bin/kots admin-console -n cluster-admin &
      #     ADMIN_CONSOLE_PID=$!
      #     testim --token ${{ secrets.TESTIM_ACCESS_TOKEN }} --project ${{ secrets.TESTIM_PROJECT_ID }} --grid "Testim-grid" --report-file testim-report.xml --suite alpha --tunnel --tunnel-port 8800
<<<<<<< HEAD
      #     kill $ADMIN_CONSOLE_PID  
=======
      #     kill $ADMIN_CONSOLE_PID
>>>>>>> 615cbbef

      - name: prepare minimal-rbac online install
        run: |
          ./bin/kots \
          install minimal-rbac/automated \
          --port-forward=false \
          --namespace minimal-rbac \
          --shared-password password \
          --kotsadm-registry ttl.sh \
          --kotsadm-namespace automated-${{ github.run_id }} \
          --kotsadm-tag 2h 
      - name: execute suite bravo
        run: |
          ./bin/kots admin-console -n minimal-rbac &
          ADMIN_CONSOLE_PID=$!
          testim --token ${{ secrets.TESTIM_ACCESS_TOKEN }} --project ${{ secrets.TESTIM_PROJECT_ID }} --grid "Testim-grid" --report-file testim-report.xml --suite bravo --tunnel --tunnel-port 8800
          kill $ADMIN_CONSOLE_PID          <|MERGE_RESOLUTION|>--- conflicted
+++ resolved
@@ -114,8 +114,6 @@
 
       ## testim tests
 
-<<<<<<< HEAD
-=======
       - name: prepare legacy tests
         run: |
           ./bin/kots \
@@ -133,7 +131,6 @@
           testim --token ${{ secrets.TESTIM_ACCESS_TOKEN }} --project ${{ secrets.TESTIM_PROJECT_ID }} --grid "Testim-grid" --report-file testim-report.xml --suite legacy --tunnel --tunnel-port 8800
           kill $ADMIN_CONSOLE_PID
 
->>>>>>> 615cbbef
       # - name: prepare cluster-admin online install
       #   run: |
       #     ./bin/kots \
@@ -149,11 +146,7 @@
       #     ./bin/kots admin-console -n cluster-admin &
       #     ADMIN_CONSOLE_PID=$!
       #     testim --token ${{ secrets.TESTIM_ACCESS_TOKEN }} --project ${{ secrets.TESTIM_PROJECT_ID }} --grid "Testim-grid" --report-file testim-report.xml --suite alpha --tunnel --tunnel-port 8800
-<<<<<<< HEAD
-      #     kill $ADMIN_CONSOLE_PID  
-=======
       #     kill $ADMIN_CONSOLE_PID
->>>>>>> 615cbbef
 
       - name: prepare minimal-rbac online install
         run: |
