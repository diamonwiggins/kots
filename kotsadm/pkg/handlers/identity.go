--- conflicted
+++ resolved
@@ -12,10 +12,6 @@
 	"github.com/dexidp/dex/connector/oidc"
 	"github.com/gorilla/mux"
 	"github.com/pkg/errors"
-<<<<<<< HEAD
-	"github.com/replicatedhq/kots/kotsadm/pkg/downstream"
-=======
->>>>>>> b1cf9643
 	kotsadmidentity "github.com/replicatedhq/kots/kotsadm/pkg/identity"
 	"github.com/replicatedhq/kots/kotsadm/pkg/logger"
 	"github.com/replicatedhq/kots/kotsadm/pkg/preflight"
@@ -43,16 +39,10 @@
 
 // TODO: separate request types for kotsadm and the app?
 type ConfigureIdentityServiceRequest struct {
-<<<<<<< HEAD
-	AdminConsoleAddress    string                            `json:"adminConsoleAddress,omitempty"`
-	IdentityServiceAddress string                            `json:"identityServiceAddress,omitempty"`
-	Groups                 []kotsv1beta1.IdentityConfigGroup `json:"groups,omitempty"`
-=======
 	AdminConsoleAddress     string                            `json:"adminConsoleAddress,omitempty"`
 	IdentityServiceAddress  string                            `json:"identityServiceAddress,omitempty"`
 	UseAdminConsoleSettings bool                              `json:"useAdminConsoleSettings,omitempty"`
 	Groups                  []kotsv1beta1.IdentityConfigGroup `json:"groups,omitempty"`
->>>>>>> b1cf9643
 
 	IDPConfig `json:",inline"`
 }
@@ -218,7 +208,6 @@
 		return
 	}
 
-<<<<<<< HEAD
 	apps, err := store.GetStore().ListInstalledAppSlugs()
 	if err != nil {
 		err = errors.Wrap(err, "failed to list installed apps")
@@ -228,18 +217,12 @@
 	}
 	applyAppBranding := len(apps) == 1
 
-=======
->>>>>>> b1cf9643
 	proxyEnv := map[string]string{
 		"HTTP_PROXY":  os.Getenv("HTTP_PROXY"),
 		"HTTPS_PROXY": os.Getenv("HTTPS_PROXY"),
 		"NO_PROXY":    os.Getenv("NO_PROXY"),
 	}
-<<<<<<< HEAD
 	if err := identity.Deploy(r.Context(), clientset, namespace, identityConfig, *ingressConfig, &registryOptions, proxyEnv, applyAppBranding); err != nil {
-=======
-	if err := identity.Deploy(r.Context(), clientset, namespace, identityConfig, *ingressConfig, &registryOptions, proxyEnv); err != nil {
->>>>>>> b1cf9643
 		err = errors.Wrap(err, "failed to deploy the identity service")
 		logger.Error(err)
 		w.WriteHeader(http.StatusInternalServerError)
@@ -253,11 +236,7 @@
 	JSON(w, http.StatusOK, response)
 }
 
-<<<<<<< HEAD
-func ConfigureAppIdentityService(w http.ResponseWriter, r *http.Request) {
-=======
 func (h *Handler) ConfigureAppIdentityService(w http.ResponseWriter, r *http.Request) {
->>>>>>> b1cf9643
 	request := ConfigureIdentityServiceRequest{}
 	if err := json.NewDecoder(r.Body).Decode(&request); err != nil {
 		err = errors.Wrap(err, "failed to decode request body")
@@ -314,11 +293,7 @@
 
 	identityConfigFile := filepath.Join(archiveDir, "upstream", "userdata", "identityconfig.yaml")
 	if _, err := os.Stat(identityConfigFile); os.IsNotExist(err) {
-<<<<<<< HEAD
-		f, err := kotsadmidentity.InitAppIdentityConfig(a.Slug)
-=======
 		f, err := kotsadmidentity.InitAppIdentityConfig(a.Slug, kotsv1beta1.Storage{}, crypto.AESCipher{})
->>>>>>> b1cf9643
 		if err != nil {
 			err = errors.Wrap(err, "failed to init identity config")
 			logger.Error(err)
@@ -375,8 +350,6 @@
 		return
 	}
 
-<<<<<<< HEAD
-=======
 	if request.UseAdminConsoleSettings {
 		// existing idpConfigs are used for secret un-redaction
 		// if secrets in the request are not redacted, this won't have any effect
@@ -403,7 +376,6 @@
 		}
 	}
 
->>>>>>> b1cf9643
 	connectorInfo, err := getDexConnectorInfo(request, idpConfigs)
 	if err != nil {
 		err = errors.Wrap(err, "failed to get dex connector info")
@@ -496,16 +468,6 @@
 		return
 	}
 
-<<<<<<< HEAD
-	if err := downstream.SetDownstreamVersionPendingPreflight(a.ID, newSequence); err != nil {
-		err = errors.Wrap(err, "failed to set downstream status to 'pending preflight'")
-		logger.Error(err)
-		w.WriteHeader(http.StatusInternalServerError)
-		return
-	}
-
-=======
->>>>>>> b1cf9643
 	if err := preflight.Run(a.ID, a.Slug, newSequence, a.IsAirgap, archiveDir); err != nil {
 		err = errors.Wrap(err, "failed to run preflights")
 		logger.Error(err)
@@ -669,11 +631,7 @@
 	JSON(w, http.StatusOK, response)
 }
 
-<<<<<<< HEAD
-func GetAppIdentityServiceConfig(w http.ResponseWriter, r *http.Request) {
-=======
 func (h *Handler) GetAppIdentityServiceConfig(w http.ResponseWriter, r *http.Request) {
->>>>>>> b1cf9643
 	a, err := store.GetStore().GetAppFromSlug(mux.Vars(r)["appSlug"])
 	if err != nil {
 		logger.Error(err)
