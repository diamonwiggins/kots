--- conflicted
+++ resolved
@@ -203,25 +203,11 @@
     const gitOpsInput = this.getGitOpsInput(provider, repoUri, branch, path, format, action, hostname);
 
     try {
-<<<<<<< HEAD
       const getGitOpsRepo = await this.getGitops();
-      if (getGitOpsRepo?.enabled) {
-        if (this.providerChanged()) {
-          const success = await this.resetGitOps();
-          if (!success) {
-            return false;
-          }
-          await this.props.createGitOpsRepo(gitOpsInput);
-        } else {
-          const uriToUpdate = this.isSingleApp() ? getGitOpsRepo?.uri : "";
-          await this.props.updateGitOpsRepo(gitOpsInput, uriToUpdate);
-=======
-      const getGitOpsRepo = this.props.getGitOpsRepoQuery?.getGitOpsRepo;
       if (getGitOpsRepo?.enabled && this.providerChanged()) {
         const success = await this.resetGitOps();
         if (!success) {
           return false;
->>>>>>> 962ff170
         }
       }
       await this.props.createGitOpsRepo(gitOpsInput);
