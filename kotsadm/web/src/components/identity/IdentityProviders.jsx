--- conflicted
+++ resolved
@@ -282,7 +282,6 @@
 
     let payload;
     if (isApplicationSettings) {
-<<<<<<< HEAD
       if (size(this.state.roles) > 0) {
         payload = {
           "oidcConfig": this.state.selectedProvider === "oidcConfig" ? oidcConfigPayload.oidcConfig : null,
@@ -294,12 +293,6 @@
           "oidcConfig": this.state.selectedProvider === "oidcConfig" ? oidcConfigPayload.oidcConfig : null,
           "geoAxisConfig": this.state.selectedProvider === "geoAxisConfig" ? this.state.geoAxisConfig : null
         }
-=======
-      payload = {
-        "oidcConfig": this.state.selectedProvider === "oidcConfig" ? oidcConfigPayload.oidcConfig : null,
-        "geoAxisConfig": this.state.selectedProvider === "geoAxisConfig" ? this.state.geoAxisConfig : null,
-        useAdminConsoleSettings: this.state.syncAppWithGlobal,
->>>>>>> 8f19d444
       }
     } else {
       payload = {
