--- conflicted
+++ resolved
@@ -40,21 +40,15 @@
 				Verbs:     metav1.Verbs{"create"},
 			},
 			{
-<<<<<<< HEAD
-				APIGroups:     []string{""},
-				Resources:     []string{"secrets"},
-				ResourceNames: []string{"kotsadm-encryption", "kotsadm-gitops", auth.KotsadmAuthstringSecretName},
-				Verbs:         metav1.Verbs{"get", "update"},
-=======
 				APIGroups: []string{""},
 				Resources: []string{"secrets"},
 				ResourceNames: []string{
 					"kotsadm-encryption",
 					"kotsadm-gitops",
 					"kotsadm-password",
+					auth.KotsadmAuthstringSecretName,
 				},
 				Verbs: metav1.Verbs{"get", "update"},
->>>>>>> 0229f8dc
 			},
 			{
 				APIGroups: []string{""},
