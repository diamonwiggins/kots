package pull

import (
	"bytes"
	"encoding/json"
	"fmt"
	"io"
	"io/ioutil"
	"net/url"
	"os"
	"path/filepath"
	"time"

	"github.com/pkg/errors"
	kotsv1beta1 "github.com/replicatedhq/kots/kotskinds/apis/kots/v1beta1"
	"github.com/replicatedhq/kots/pkg/archives"
	"github.com/replicatedhq/kots/pkg/base"
	"github.com/replicatedhq/kots/pkg/crypto"
	"github.com/replicatedhq/kots/pkg/docker/registry"
	"github.com/replicatedhq/kots/pkg/downstream"
	"github.com/replicatedhq/kots/pkg/k8sdoc"
	"github.com/replicatedhq/kots/pkg/k8sutil"
	"github.com/replicatedhq/kots/pkg/kotsutil"
	"github.com/replicatedhq/kots/pkg/logger"
	"github.com/replicatedhq/kots/pkg/midstream"
	"github.com/replicatedhq/kots/pkg/upstream"
	upstreamtypes "github.com/replicatedhq/kots/pkg/upstream/types"
	"github.com/replicatedhq/kots/pkg/util"
	corev1 "k8s.io/api/core/v1"
	k8sjson "k8s.io/apimachinery/pkg/runtime/serializer/json"
	"k8s.io/client-go/kubernetes"
	"k8s.io/client-go/kubernetes/scheme"
	"sigs.k8s.io/controller-runtime/pkg/client/config"
	kustomizetypes "sigs.k8s.io/kustomize/api/types"
)

type PullOptions struct {
	HelmRepoURI            string
	RootDir                string
	Namespace              string
	Downstreams            []string
	LocalPath              string
	LicenseObj             *kotsv1beta1.License
	LicenseFile            string
	InstallationFile       string
	AirgapRoot             string
	ConfigFile             string
	IdentityConfigFile     string
	UpdateCursor           string
	ExcludeKotsKinds       bool
	ExcludeAdminConsole    bool
	SharedPassword         string
	CreateAppDir           bool
	Silent                 bool
	RewriteImages          bool
	RewriteImageOptions    RewriteImageOptions
	HelmVersion            string
	HelmOptions            []string
	ReportWriter           io.Writer
	AppSlug                string
	AppSequence            int64
	IsGitOps               bool
	HTTPProxyEnvValue      string
	HTTPSProxyEnvValue     string
	NoProxyEnvValue        string
	ReportingInfo          *upstreamtypes.ReportingInfo
	IdentityPostgresConfig *kotsv1beta1.IdentityPostgresConfig
}

type RewriteImageOptions struct {
	ImageFiles string
	Host       string
	Namespace  string
	Username   string
	Password   string
}

// PullApplicationMetadata will return the application metadata yaml, if one is
// available for the upstream
func PullApplicationMetadata(upstreamURI string) ([]byte, error) {
	u, err := url.ParseRequestURI(upstreamURI)
	if err != nil {
		return nil, errors.Wrap(err, "failed to parse uri")
	}

	// metadata is only currently supported on licensed apps
	if u.Scheme != "replicated" {
		return nil, nil
	}

	data, err := upstream.GetApplicationMetadata(u)
	if err != nil {
		return nil, errors.Wrap(err, "failed to get application metadata")
	}

	return data, nil
}

// Pull will download the application specified in upstreamURI using the options
// specified in pullOptions. It returns the directory that the app was pulled to
func Pull(upstreamURI string, pullOptions PullOptions) (string, error) {
	log := logger.NewLogger()

	if pullOptions.Silent {
		log.Silence()
	}

	log.Initialize()

	if pullOptions.ReportWriter == nil {
		pullOptions.ReportWriter = ioutil.Discard
	}

	cfg, err := config.GetConfig()
	if err != nil {
		return "", errors.Wrap(err, "failed to get config")
	}

	clientset, err := kubernetes.NewForConfig(cfg)
	if err != nil {
		return "", errors.Wrap(err, "failed to create clientset")
	}

	uri, err := url.ParseRequestURI(upstreamURI)
	if err != nil {
		return "", errors.Wrap(err, "failed to parse uri")
	}

	fetchOptions := upstreamtypes.FetchOptions{
		HelmRepoURI:   pullOptions.HelmRepoURI,
		RootDir:       pullOptions.RootDir,
		UseAppDir:     pullOptions.CreateAppDir,
		LocalPath:     pullOptions.LocalPath,
		CurrentCursor: pullOptions.UpdateCursor,
		AppSlug:       pullOptions.AppSlug,
		AppSequence:   pullOptions.AppSequence,
		LocalRegistry: upstreamtypes.LocalRegistry{
			Host:      pullOptions.RewriteImageOptions.Host,
			Namespace: pullOptions.RewriteImageOptions.Namespace,
			Username:  pullOptions.RewriteImageOptions.Username,
			Password:  pullOptions.RewriteImageOptions.Password,
		},
		ReportingInfo: pullOptions.ReportingInfo,
	}

	var installation *kotsv1beta1.Installation

	_, localConfigValues, localLicense, localInstallation, localIdentityConfig, err := findConfig(pullOptions.LocalPath)
	if err != nil {
		return "", errors.Wrap(err, "failed to find config files in local path")
	}

	if pullOptions.LicenseObj != nil {
		fetchOptions.License = pullOptions.LicenseObj
	} else if pullOptions.LicenseFile != "" {
		license, err := ParseLicenseFromFile(pullOptions.LicenseFile)
		if err != nil {
			if errors.Cause(err) == ErrSignatureInvalid {
				return "", ErrSignatureInvalid
			}
			if errors.Cause(err) == ErrSignatureMissing {
				return "", ErrSignatureMissing
			}
			return "", errors.Wrap(err, "failed to parse license from file")
		}

		fetchOptions.License = license
	} else {
		fetchOptions.License = localLicense
	}

	encryptConfig := false
	if pullOptions.ConfigFile != "" {
		config, err := ParseConfigValuesFromFile(pullOptions.ConfigFile)
		if err != nil {
			return "", errors.Wrap(err, "failed to parse config values from file")
		}
		fetchOptions.ConfigValues = config
		encryptConfig = true
	} else {
		fetchOptions.ConfigValues = localConfigValues
	}

	var identityConfig *kotsv1beta1.IdentityConfig
	if pullOptions.IdentityConfigFile != "" {
		identityConfig, err = ParseIdentityConfigFromFile(pullOptions.IdentityConfigFile)
		if err != nil {
			return "", errors.Wrap(err, "failed to parse identity config from file")
		}
	} else {
		identityConfig = localIdentityConfig
	}
	fetchOptions.IdentityConfig = identityConfig

	if pullOptions.InstallationFile != "" {
		i, err := parseInstallationFromFile(pullOptions.InstallationFile)
		if err != nil {
			return "", errors.Wrap(err, "failed to parse installation from file")
		}
		installation = i
	} else {
		installation = localInstallation
	}

	if installation != nil {
		fetchOptions.EncryptionKey = installation.Spec.EncryptionKey
		fetchOptions.CurrentVersionLabel = installation.Spec.VersionLabel
		fetchOptions.CurrentChannelID = installation.Spec.ChannelID
		fetchOptions.CurrentChannelName = installation.Spec.ChannelName
		if fetchOptions.CurrentCursor == "" {
			fetchOptions.CurrentCursor = installation.Spec.UpdateCursor
		}
	}

	if pullOptions.AirgapRoot != "" {
		if expired, err := LicenseIsExpired(fetchOptions.License); err != nil {
			return "", errors.Wrap(err, "failed to check license expiration")
		} else if expired {
			return "", util.ActionableError{Message: "License is expired"}
		}

		airgap, err := findAirgapMetaInDir(pullOptions.AirgapRoot)
		if err != nil {
			return "", errors.Wrap(err, "failed to parse license from file")
		}

		if err := publicKeysMatch(fetchOptions.License, airgap); err != nil {
			return "", errors.Wrap(err, "failed to validate app key")
		}

		airgapAppFiles, err := ioutil.TempDir("", "airgap-kots")
		if err != nil {
			return "", errors.Wrap(err, "failed to create temp airgap dir")
		}
		defer os.RemoveAll(airgapAppFiles)

		err = util.ExtractTGZArchive(filepath.Join(pullOptions.AirgapRoot, "app.tar.gz"), airgapAppFiles)
		if err != nil {
			return "", errors.Wrap(err, "failed to extract app files")
		}

		fetchOptions.Airgap = airgap
		fetchOptions.LocalPath = airgapAppFiles
	}

	log.ActionWithSpinner("Pulling upstream")
	io.WriteString(pullOptions.ReportWriter, "Pulling upstream\n")
	u, err := upstream.FetchUpstream(upstreamURI, &fetchOptions)
	if err != nil {
		log.FinishSpinnerWithError()
		return "", errors.Wrap(err, "failed to fetch upstream")
	}

	includeAdminConsole := uri.Scheme == "replicated" && !pullOptions.ExcludeAdminConsole

	writeUpstreamOptions := upstreamtypes.WriteOptions{
		RootDir:             pullOptions.RootDir,
		CreateAppDir:        pullOptions.CreateAppDir,
		IncludeAdminConsole: includeAdminConsole,
		SharedPassword:      pullOptions.SharedPassword,
		EncryptConfig:       encryptConfig,
		HTTPProxyEnvValue:   pullOptions.HTTPProxyEnvValue,
		HTTPSProxyEnvValue:  pullOptions.HTTPSProxyEnvValue,
		NoProxyEnvValue:     pullOptions.NoProxyEnvValue,
	}
	if err := upstream.WriteUpstream(u, writeUpstreamOptions); err != nil {
		log.FinishSpinnerWithError()
		return "", errors.Wrap(err, "failed to write upstream")
	}
	log.FinishSpinner()

	replicatedRegistryInfo := registry.ProxyEndpointFromLicense(fetchOptions.License)

	renderOptions := base.RenderOptions{
		SplitMultiDocYAML:      true,
		Namespace:              pullOptions.Namespace,
		HelmVersion:            pullOptions.HelmVersion,
		HelmOptions:            pullOptions.HelmOptions,
		LocalRegistryHost:      pullOptions.RewriteImageOptions.Host,
		LocalRegistryNamespace: pullOptions.RewriteImageOptions.Namespace,
		LocalRegistryUsername:  pullOptions.RewriteImageOptions.Username,
		LocalRegistryPassword:  pullOptions.RewriteImageOptions.Password,
		ExcludeKotsKinds:       pullOptions.ExcludeKotsKinds,
		Log:                    log,
		AppSlug:                pullOptions.AppSlug,
		Sequence:               pullOptions.AppSequence,
		IsAirgap:               pullOptions.AirgapRoot != "",
	}
	log.ActionWithSpinner("Creating base")
	io.WriteString(pullOptions.ReportWriter, "Creating base\n")

	b, err := base.RenderUpstream(u, &renderOptions)
	if err != nil {
		return "", errors.Wrap(err, "failed to render upstream")
	}

	if ff := b.ListErrorFiles(); len(ff) > 0 {
		files := make([]kotsv1beta1.InstallationYAMLError, 0, len(ff))
		for _, f := range ff {
			file := kotsv1beta1.InstallationYAMLError{
				Path: f.Path,
			}
			if f.Error != nil {
				file.Error = f.Error.Error()
			}
			files = append(files, file)
		}

		newInstallation, err := upstream.LoadInstallation(u.GetUpstreamDir(writeUpstreamOptions))
		if err != nil {
			return "", errors.Wrap(err, "failed to load installation")
		}
		newInstallation.Spec.YAMLErrors = files

		err = upstream.SaveInstallation(newInstallation, u.GetUpstreamDir(writeUpstreamOptions))
		if err != nil {
			return "", errors.Wrap(err, "failed to save installation")
		}
	}

	log.FinishSpinner()

	writeBaseOptions := base.WriteOptions{
		BaseDir:          u.GetBaseDir(writeUpstreamOptions),
		SkippedDir:       u.GetSkippedDir(writeUpstreamOptions),
		Overwrite:        true,
		ExcludeKotsKinds: pullOptions.ExcludeKotsKinds,
	}
	if err := b.WriteBase(writeBaseOptions); err != nil {
		return "", errors.Wrap(err, "failed to write base")
	}

	var pullSecret *corev1.Secret
	var images []kustomizetypes.Image
	var objects []k8sdoc.K8sDoc
	if pullOptions.RewriteImages {

		log.ActionWithSpinner("Copying private images")
		io.WriteString(pullOptions.ReportWriter, "Copying private images\n")

		// TODO (ethan): rewrite dex image?

		// Rewrite all images
		if pullOptions.RewriteImageOptions.ImageFiles == "" {
			newInstallation, err := upstream.LoadInstallation(u.GetUpstreamDir(writeUpstreamOptions))
			if err != nil {
				return "", errors.Wrap(err, "failed to load installation")
			}
			newApplication, err := upstream.LoadApplication(u.GetUpstreamDir(writeUpstreamOptions))
			if err != nil {
				return "", errors.Wrap(err, "failed to load application")
			}

			writeUpstreamImageOptions := base.WriteUpstreamImageOptions{
				BaseDir: writeBaseOptions.BaseDir,
				Log:     log,
				SourceRegistry: registry.RegistryOptions{
					Endpoint:      replicatedRegistryInfo.Registry,
					ProxyEndpoint: replicatedRegistryInfo.Proxy,
				},
				ReportWriter: pullOptions.ReportWriter,
				Installation: newInstallation,
				Application:  newApplication,
			}
			if fetchOptions.License != nil {
				writeUpstreamImageOptions.AppSlug = fetchOptions.License.Spec.AppSlug
				writeUpstreamImageOptions.SourceRegistry.Username = fetchOptions.License.Spec.LicenseID
				writeUpstreamImageOptions.SourceRegistry.Password = fetchOptions.License.Spec.LicenseID
			}

			if pullOptions.RewriteImageOptions.Host != "" {
				writeUpstreamImageOptions.DestRegistry = registry.RegistryOptions{
					Endpoint:  pullOptions.RewriteImageOptions.Host,
					Namespace: pullOptions.RewriteImageOptions.Namespace,
					Username:  pullOptions.RewriteImageOptions.Username,
					Password:  pullOptions.RewriteImageOptions.Password,
				}
			}

			copyResult, err := base.CopyUpstreamImages(writeUpstreamImageOptions)
			if err != nil {
				return "", errors.Wrap(err, "failed to write upstream images")
			}
			images = copyResult.Images

			newInstallation.Spec.KnownImages = copyResult.CheckedImages

			err = upstream.SaveInstallation(newInstallation, u.GetUpstreamDir(writeUpstreamOptions))
			if err != nil {
				return "", errors.Wrap(err, "failed to save installation")
			}
		}

		// If the request includes a rewrite image options host name, then also
		// push the images
		if pullOptions.RewriteImageOptions.Host != "" {
			processUpstreamImageOptions := upstream.ProcessUpstreamImagesOptions{
				RootDir:      pullOptions.RootDir,
				ImagesDir:    imagesDirFromOptions(u, pullOptions),
				CreateAppDir: pullOptions.CreateAppDir,
				Log:          log,
				ReplicatedRegistry: registry.RegistryOptions{
					Endpoint:      replicatedRegistryInfo.Registry,
					ProxyEndpoint: replicatedRegistryInfo.Proxy,
				},
				ReportWriter: pullOptions.ReportWriter,
				DestinationRegistry: registry.RegistryOptions{
					Endpoint:  pullOptions.RewriteImageOptions.Host,
					Namespace: pullOptions.RewriteImageOptions.Namespace,
					Username:  pullOptions.RewriteImageOptions.Username,
					Password:  pullOptions.RewriteImageOptions.Password,
				},
			}
			if fetchOptions.License != nil {
				processUpstreamImageOptions.ReplicatedRegistry.Username = fetchOptions.License.Spec.LicenseID
				processUpstreamImageOptions.ReplicatedRegistry.Password = fetchOptions.License.Spec.LicenseID
			}

			var rewrittenImages []kustomizetypes.Image
			if images == nil { // don't do ProcessUpstreamImages if we already copied them
				imagesData, err := ioutil.ReadFile(filepath.Join(pullOptions.AirgapRoot, "images.json"))
				if err != nil && !os.IsNotExist(err) {
					return "", errors.Wrap(err, "failed to load images file")
				}

				if err == nil {
					err := json.Unmarshal(imagesData, &images)
					if err != nil && !os.IsNotExist(err) {
						return "", errors.Wrap(err, "failed to unmarshal images data")
					}
					processUpstreamImageOptions.SkipImagePush = true
					processUpstreamImageOptions.KnownImages = images
				}

				rewrittenImages, err = upstream.ProcessUpstreamImages(u, processUpstreamImageOptions)
				if err != nil {
					return "", errors.Wrap(err, "failed to push upstream images")
				}
			}

			findObjectsOptions := base.FindObjectsWithImagesOptions{
				BaseDir: writeBaseOptions.BaseDir,
			}
			affectedObjects, err := base.FindObjectsWithImages(findObjectsOptions)
			if err != nil {
				return "", errors.Wrap(err, "failed to find objects with images")
			}

			registryUser := pullOptions.RewriteImageOptions.Username
			registryPass := pullOptions.RewriteImageOptions.Password
			if registryUser == "" {
				registryUser, registryPass, err = registry.LoadAuthForRegistry(pullOptions.RewriteImageOptions.Host)
				if err != nil {
					return "", errors.Wrapf(err, "failed to load registry auth for %q", pullOptions.RewriteImageOptions.Host)
				}
			}

			pullSecret, err = registry.PullSecretForRegistries(
				[]string{pullOptions.RewriteImageOptions.Host},
				registryUser,
				registryPass,
				pullOptions.Namespace,
			)
			if err != nil {
				return "", errors.Wrap(err, "create pull secret")
			}

			if rewrittenImages != nil {
				images = rewrittenImages
			}
			objects = affectedObjects
		}
	} else if fetchOptions.License != nil {

		newInstallation, err := upstream.LoadInstallation(u.GetUpstreamDir(writeUpstreamOptions))
		if err != nil {
			return "", errors.Wrap(err, "failed to load installation")
		}

		application, err := upstream.LoadApplication(u.GetUpstreamDir(writeUpstreamOptions))
		if err != nil {
			return "", errors.Wrap(err, "failed to load application")
		}

		allPrivate := false
		if application != nil {
			allPrivate = application.Spec.ProxyPublicImages
		}

		// Rewrite private images
		findPrivateImagesOptions := base.FindPrivateImagesOptions{
			BaseDir: writeBaseOptions.BaseDir,
			AppSlug: fetchOptions.License.Spec.AppSlug,
			ReplicatedRegistry: registry.RegistryOptions{
				Endpoint:      replicatedRegistryInfo.Registry,
				ProxyEndpoint: replicatedRegistryInfo.Proxy,
			},
			Installation:     newInstallation,
			AllImagesPrivate: allPrivate,
		}
		findResult, err := base.FindPrivateImages(findPrivateImagesOptions)
		if err != nil {
			return "", errors.Wrap(err, "failed to find private images")
		}

		newInstallation.Spec.KnownImages = findResult.CheckedImages
		err = upstream.SaveInstallation(newInstallation, u.GetUpstreamDir(writeUpstreamOptions))
		if err != nil {
			return "", errors.Wrap(err, "failed to save installation")
		}

		// TODO (ethan): proxy dex image

		// Note that there maybe no rewritten images if only replicated private images are being used.
		// We still need to create the secret in that case.
		if len(findResult.Docs) > 0 {
			pullSecret, err = registry.PullSecretForRegistries(
				replicatedRegistryInfo.ToSlice(),
				fetchOptions.License.Spec.LicenseID,
				fetchOptions.License.Spec.LicenseID,
				pullOptions.Namespace,
			)
			if err != nil {
				return "", errors.Wrap(err, "create pull secret")
			}
		}
		images = findResult.Images
		objects = findResult.Docs
	}

	identitySpec, err := upstream.LoadIdentity(u.GetUpstreamDir(writeUpstreamOptions))
	if err != nil {
		return "", errors.Wrap(err, "failed to load identity")
	}

	log.ActionWithSpinner("Creating midstream")
	io.WriteString(pullOptions.ReportWriter, "Creating midstream\n")

	m, err := midstream.CreateMidstream(b, images, objects, pullSecret, identitySpec, identityConfig)
	if err != nil {
		return "", errors.Wrap(err, "failed to create midstream")
	}
	log.FinishSpinner()

	builder, err := base.NewConfigContextTemplateBuidler(u, &renderOptions)
	if err != nil {
		return "", errors.Wrap(err, "failed to create new config context template builder")
	}

	newInstallation, err := upstream.LoadInstallation(u.GetUpstreamDir(writeUpstreamOptions))
	if err != nil {
		return "", errors.Wrap(err, "failed to load installation")
	}

	cipher, err := crypto.AESCipherFromString(newInstallation.Spec.EncryptionKey)
	if err != nil {
		return "", errors.Wrap(err, "failed to load encryption cipher")
	}

	writeMidstreamOptions := midstream.WriteOptions{
<<<<<<< HEAD
		MidstreamDir: filepath.Join(b.GetOverlaysDir(writeBaseOptions), "midstream"),
		BaseDir:      u.GetBaseDir(writeUpstreamOptions),
		AppSlug:      pullOptions.AppSlug,
		IsGitOps:     pullOptions.IsGitOps,
		Cipher:       *cipher,
		Builder:      *builder,
=======
		MidstreamDir:       filepath.Join(b.GetOverlaysDir(writeBaseOptions), "midstream"),
		BaseDir:            u.GetBaseDir(writeUpstreamOptions),
		AppSlug:            pullOptions.AppSlug,
		IsGitOps:           pullOptions.IsGitOps,
		IsOpenShift:        k8sutil.IsOpenShift(clientset),
		Cipher:             *cipher,
		Builder:            *builder,
		HTTPProxyEnvValue:  pullOptions.HTTPProxyEnvValue,
		HTTPSProxyEnvValue: pullOptions.HTTPSProxyEnvValue,
		NoProxyEnvValue:    pullOptions.NoProxyEnvValue,
>>>>>>> c1962020
	}
	if err := m.WriteMidstream(writeMidstreamOptions); err != nil {
		return "", errors.Wrap(err, "failed to write midstream")
	}

	for _, downstreamName := range pullOptions.Downstreams {
		log.ActionWithSpinner("Creating downstream %q", downstreamName)
		io.WriteString(pullOptions.ReportWriter, fmt.Sprintf("Creating downstream %q\n", downstreamName))
		d, err := downstream.CreateDownstream(m, downstreamName)
		if err != nil {
			return "", errors.Wrap(err, "failed to create downstream")
		}

		writeDownstreamOptions := downstream.WriteOptions{
			DownstreamDir: filepath.Join(b.GetOverlaysDir(writeBaseOptions), "downstreams", downstreamName),
			MidstreamDir:  writeMidstreamOptions.MidstreamDir,
		}

		if err := d.WriteDownstream(writeDownstreamOptions); err != nil {
			return "", errors.Wrap(err, "failed to write downstream")
		}

		log.FinishSpinner()
	}

	if includeAdminConsole {
		if err := writeArchiveAsConfigMap(pullOptions, u, u.GetBaseDir(writeUpstreamOptions)); err != nil {
			return "", errors.Wrap(err, "failed to write archive as config map")
		}
	}

	return filepath.Join(pullOptions.RootDir, u.Name), nil
}

func ParseLicenseFromFile(filename string) (*kotsv1beta1.License, error) {
	contents, err := ioutil.ReadFile(filename)
	if err != nil {
		return nil, errors.Wrap(err, "failed to read license file")
	}

	return ParseLicenseFromBytes(contents)
}

func ParseLicenseFromBytes(licenseData []byte) (*kotsv1beta1.License, error) {
	decode := scheme.Codecs.UniversalDeserializer().Decode
	decoded, gvk, err := decode(licenseData, nil, nil)
	if err != nil {
		return nil, errors.Wrap(err, "unable to decode license file")
	}

	if gvk.Group != "kots.io" || gvk.Version != "v1beta1" || gvk.Kind != "License" {
		return nil, errors.New("not an application license")
	}

	license := decoded.(*kotsv1beta1.License)
	verifiedLicense, err := VerifySignature(license)
	if err != nil {
		return nil, errors.Wrap(err, "failed to verify signature")
	}

	return verifiedLicense, nil
}

func ParseConfigValuesFromFile(filename string) (*kotsv1beta1.ConfigValues, error) {
	contents, err := ioutil.ReadFile(filename)
	if err != nil {
		if os.IsNotExist(err) {
			return nil, nil
		}
		return nil, errors.Wrap(err, "failed to read config values file")
	}

	decode := scheme.Codecs.UniversalDeserializer().Decode
	decoded, gvk, err := decode(contents, nil, nil)
	if err != nil {
		return nil, errors.Wrap(err, "unable to decode config values file")
	}

	if gvk.Group != "kots.io" || gvk.Version != "v1beta1" || gvk.Kind != "ConfigValues" {
		return nil, errors.New("not config values")
	}

	config := decoded.(*kotsv1beta1.ConfigValues)

	return config, nil
}

func ParseIdentityConfigFromFile(filename string) (*kotsv1beta1.IdentityConfig, error) {
	contents, err := ioutil.ReadFile(filename)
	if err != nil {
		if os.IsNotExist(err) {
			return nil, nil
		}
		return nil, errors.Wrap(err, "failed to read identity config file")
	}

	decode := scheme.Codecs.UniversalDeserializer().Decode
	decoded, gvk, err := decode(contents, nil, nil)
	if err != nil {
		return nil, errors.Wrap(err, "unable to decode identity config file")
	}

	if gvk.Group != "kots.io" || gvk.Version != "v1beta1" || gvk.Kind != "IdentityConfig" {
		return nil, errors.New("not identity config")
	}

	identityConfig := decoded.(*kotsv1beta1.IdentityConfig)

	return identityConfig, nil
}

func GetAppMetadataFromAirgap(airgapArchive string) ([]byte, error) {
	appArchive, err := archives.GetFileFromAirgap("app.tar.gz", airgapArchive)
	if err != nil {
		return nil, errors.Wrap(err, "failed to extract app archive")
	}

	tempDir, err := ioutil.TempDir("", "kotsadm")
	if err != nil {
		return nil, errors.Wrap(err, "failed to create temp dir")
	}
	defer os.RemoveAll(tempDir)

	err = archives.ExtractTGZArchiveFromReader(bytes.NewReader(appArchive), tempDir)
	if err != nil {
		return nil, errors.Wrap(err, "failed to extract app archive")
	}

	kotsKinds, err := kotsutil.LoadKotsKindsFromPath(tempDir)
	if err != nil {
		return nil, errors.Wrap(err, "failed to read kots kinds")
	}

	s := k8sjson.NewYAMLSerializer(k8sjson.DefaultMetaFactory, scheme.Scheme, scheme.Scheme)

	var b bytes.Buffer
	if err := s.Encode(&kotsKinds.KotsApplication, &b); err != nil {
		errors.Wrap(err, "failed to encode metadata")
	}

	return b.Bytes(), nil
}

func parseInstallationFromFile(filename string) (*kotsv1beta1.Installation, error) {
	contents, err := ioutil.ReadFile(filename)
	if err != nil {
		if os.IsNotExist(err) {
			return nil, nil
		}
		return nil, errors.Wrap(err, "failed to read installation file")
	}

	decode := scheme.Codecs.UniversalDeserializer().Decode
	decoded, gvk, err := decode(contents, nil, nil)
	if err != nil {
		return nil, errors.Wrap(err, "unable to decode installation file")
	}

	if gvk.Group != "kots.io" || gvk.Version != "v1beta1" || gvk.Kind != "Installation" {
		return nil, errors.New("not installation file")
	}

	installation := decoded.(*kotsv1beta1.Installation)

	return installation, nil
}

func findAirgapMetaInDir(root string) (*kotsv1beta1.Airgap, error) {
	files, err := ioutil.ReadDir(root)
	if err != nil {
		if os.IsNotExist(err) {
			return nil, nil
		}
		return nil, errors.Wrap(err, "failed to read airgap directory content")
	}

	for _, file := range files {
		if file.IsDir() {
			continue
		}

		contents, err := ioutil.ReadFile(filepath.Join(root, file.Name()))
		if err != nil {
			// TODO: log
			continue
		}

		decode := scheme.Codecs.UniversalDeserializer().Decode
		decoded, gvk, err := decode(contents, nil, nil)
		if err != nil {
			// TODO: log
			continue
		}

		if gvk.Group != "kots.io" || gvk.Version != "v1beta1" || gvk.Kind != "Airgap" {
			continue
		}

		airgap := decoded.(*kotsv1beta1.Airgap)
		return airgap, nil
	}

	return nil, nil
}

func imagesDirFromOptions(upstream *upstreamtypes.Upstream, pullOptions PullOptions) string {
	if pullOptions.RewriteImageOptions.ImageFiles != "" {
		return pullOptions.RewriteImageOptions.ImageFiles
	}

	if pullOptions.CreateAppDir {
		return filepath.Join(pullOptions.RootDir, upstream.Name, "images")
	}

	return filepath.Join(pullOptions.RootDir, "images")
}

func publicKeysMatch(license *kotsv1beta1.License, airgap *kotsv1beta1.Airgap) error {
	if license == nil || airgap == nil {
		// not sure when this would happen, but earlier logic allows this combination
		return nil
	}

	publicKey, err := GetAppPublicKey(license)
	if err != nil {
		return errors.Wrap(err, "failed to get public key from license")
	}

	if err := verify([]byte(license.Spec.AppSlug), []byte(airgap.Spec.Signature), publicKey); err != nil {
		if airgap.Spec.AppSlug != "" {
			return util.ActionableError{Message: fmt.Sprintf("Failed to verify bundle signature - license is for app %q, airgap package for app %q", license.Spec.AppSlug, airgap.Spec.AppSlug)}
		} else {
			return util.ActionableError{Message: fmt.Sprintf("Failed to verify bundle signature - airgap package does not match license app %q", license.Spec.AppSlug)}
		}
	}

	return nil
}

func LicenseIsExpired(license *kotsv1beta1.License) (bool, error) {
	val, found := license.Spec.Entitlements["expires_at"]
	if !found {
		return false, nil
	}
	if val.ValueType != "" && val.ValueType != "String" {
		return false, errors.Errorf("expires_at must be type String: %s", val.ValueType)
	}
	if val.Value.StrVal == "" {
		return false, nil
	}

	partsed, err := time.Parse(time.RFC3339, val.Value.StrVal)
	if err != nil {
		return false, errors.Wrap(err, "failed to parse expiration time")
	}
	return partsed.Before(time.Now()), nil
}

func findConfig(localPath string) (*kotsv1beta1.Config, *kotsv1beta1.ConfigValues, *kotsv1beta1.License, *kotsv1beta1.Installation, *kotsv1beta1.IdentityConfig, error) {
	if localPath == "" {
		return nil, nil, nil, nil, nil, nil
	}

	var config *kotsv1beta1.Config
	var values *kotsv1beta1.ConfigValues
	var license *kotsv1beta1.License
	var installation *kotsv1beta1.Installation
	var identityConfig *kotsv1beta1.IdentityConfig

	err := filepath.Walk(localPath,
		func(path string, info os.FileInfo, err error) error {
			if err != nil {
				return err
			}

			if info.IsDir() {
				return nil
			}

			content, err := ioutil.ReadFile(path)
			if err != nil {
				return err
			}

			decode := scheme.Codecs.UniversalDeserializer().Decode
			obj, gvk, err := decode(content, nil, nil)
			if err != nil {
				return nil
			}

			if gvk.Group == "kots.io" && gvk.Version == "v1beta1" && gvk.Kind == "Config" {
				config = obj.(*kotsv1beta1.Config)
			} else if gvk.Group == "kots.io" && gvk.Version == "v1beta1" && gvk.Kind == "ConfigValues" {
				values = obj.(*kotsv1beta1.ConfigValues)
			} else if gvk.Group == "kots.io" && gvk.Version == "v1beta1" && gvk.Kind == "License" {
				license = obj.(*kotsv1beta1.License)
			} else if gvk.Group == "kots.io" && gvk.Version == "v1beta1" && gvk.Kind == "Installation" {
				installation = obj.(*kotsv1beta1.Installation)
			} else if gvk.Group == "kots.io" && gvk.Version == "v1beta1" && gvk.Kind == "IdentityConfig" {
				identityConfig = obj.(*kotsv1beta1.IdentityConfig)
			}

			return nil
		})

	if err != nil {
		return nil, nil, nil, nil, nil, errors.Wrap(err, "failed to walk local dir")
	}

	return config, values, license, installation, identityConfig, nil
}<|MERGE_RESOLUTION|>--- conflicted
+++ resolved
@@ -558,14 +558,6 @@
 	}
 
 	writeMidstreamOptions := midstream.WriteOptions{
-<<<<<<< HEAD
-		MidstreamDir: filepath.Join(b.GetOverlaysDir(writeBaseOptions), "midstream"),
-		BaseDir:      u.GetBaseDir(writeUpstreamOptions),
-		AppSlug:      pullOptions.AppSlug,
-		IsGitOps:     pullOptions.IsGitOps,
-		Cipher:       *cipher,
-		Builder:      *builder,
-=======
 		MidstreamDir:       filepath.Join(b.GetOverlaysDir(writeBaseOptions), "midstream"),
 		BaseDir:            u.GetBaseDir(writeUpstreamOptions),
 		AppSlug:            pullOptions.AppSlug,
@@ -576,7 +568,6 @@
 		HTTPProxyEnvValue:  pullOptions.HTTPProxyEnvValue,
 		HTTPSProxyEnvValue: pullOptions.HTTPSProxyEnvValue,
 		NoProxyEnvValue:    pullOptions.NoProxyEnvValue,
->>>>>>> c1962020
 	}
 	if err := m.WriteMidstream(writeMidstreamOptions); err != nil {
 		return "", errors.Wrap(err, "failed to write midstream")
