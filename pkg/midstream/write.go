package midstream

import (
	"context"
	"io/ioutil"
	"os"
	"path"
	"path/filepath"

	"github.com/pkg/errors"
	"github.com/replicatedhq/kots/pkg/crypto"
	"github.com/replicatedhq/kots/pkg/disasterrecovery"
	"github.com/replicatedhq/kots/pkg/k8sutil"
	"github.com/replicatedhq/kots/pkg/template"
	yaml "gopkg.in/yaml.v2"
	kustomizetypes "sigs.k8s.io/kustomize/api/types"
	k8syaml "sigs.k8s.io/yaml"
)

const (
	secretFilename                           = "secret.yaml"
	patchesFilename                          = "pullsecrets.yaml"
	disasterRecoveryLabelTransformerFileName = "backup-label-transformer.yaml"
)

type WriteOptions struct {
<<<<<<< HEAD
	MidstreamDir string
	BaseDir      string
	AppSlug      string
	IsGitOps     bool
	IsOpenShift  bool
	Cipher       crypto.AESCipher
	Builder      template.Builder
=======
	MidstreamDir       string
	BaseDir            string
	AppSlug            string
	IsGitOps           bool
	IsOpenShift        bool
	Cipher             crypto.AESCipher
	Builder            template.Builder
	HTTPProxyEnvValue  string
	HTTPSProxyEnvValue string
	NoProxyEnvValue    string
>>>>>>> b1cf9643
}

func (m *Midstream) KustomizationFilename(options WriteOptions) string {
	return path.Join(options.MidstreamDir, "kustomization.yaml")
}

func (m *Midstream) WriteMidstream(options WriteOptions) error {
	var existingKustomization *kustomizetypes.Kustomization

	_, err := os.Stat(m.KustomizationFilename(options))
	if err == nil {
		k, err := k8sutil.ReadKustomizationFromFile(m.KustomizationFilename(options))
		if err != nil {
			return errors.Wrap(err, "load existing kustomization")
		}
		existingKustomization = k
	}

	if err := os.MkdirAll(options.MidstreamDir, 0744); err != nil {
		return errors.Wrap(err, "failed to mkdir")
	}

	secretFilename, err := m.writePullSecret(options)
	if err != nil {
		return errors.Wrap(err, "failed to write secret")
	}

	if secretFilename != "" {
		m.Kustomization.Resources = append(m.Kustomization.Resources, secretFilename)
	}

	identityBase, err := m.writeIdentityService(context.TODO(), options)
	if err != nil {
		return errors.Wrap(err, "failed to write identity service")
	}

	if identityBase != "" {
		m.Kustomization.Resources = append(m.Kustomization.Resources, identityBase)
	}

	if err := m.writeObjectsWithPullSecret(options); err != nil {
		return errors.Wrap(err, "failed to write patches")
	}

	// transformers
	drLabelTransformerFilename, err := m.writeDisasterRecoveryLabelTransformer(options)
	if err != nil {
		return errors.Wrap(err, "failed to write disaster recovery label transformer")
	}
	m.Kustomization.Transformers = append(m.Kustomization.Transformers, drLabelTransformerFilename)

	// annotations
	if m.Kustomization.CommonAnnotations == nil {
		m.Kustomization.CommonAnnotations = make(map[string]string)
	}
	m.Kustomization.CommonAnnotations["kots.io/app-slug"] = options.AppSlug

	// Note that this function does nothing on the initial install
	// if the user is not presented with the config screen.
	m.mergeKustomization(options, existingKustomization)

	if err := m.writeKustomization(options); err != nil {
		return errors.Wrap(err, "failed to write kustomization")
	}

	return nil
}

func (m *Midstream) mergeKustomization(options WriteOptions, existing *kustomizetypes.Kustomization) {
	if existing == nil {
		return
	}

	filteredImages := removeExistingImages(m.Kustomization.Images, existing.Images)
	m.Kustomization.Images = append(m.Kustomization.Images, filteredImages...)

	existing.PatchesStrategicMerge = removeFromPatches(existing.PatchesStrategicMerge, patchesFilename)
	newPatches := findNewPatches(m.Kustomization.PatchesStrategicMerge, existing.PatchesStrategicMerge)
	m.Kustomization.PatchesStrategicMerge = append(existing.PatchesStrategicMerge, newPatches...)

	newResources := findNewStrings(m.Kustomization.Resources, existing.Resources)
	m.Kustomization.Resources = append(existing.Resources, newResources...)

	newTransformers := findNewStrings(m.Kustomization.Transformers, existing.Transformers)
	m.Kustomization.Transformers = append(existing.Transformers, newTransformers...)

	// annotations
	if existing.CommonAnnotations == nil {
		existing.CommonAnnotations = make(map[string]string)
	}
	delete(existing.CommonAnnotations, "kots.io/app-sequence")
	m.Kustomization.CommonAnnotations = mergeMaps(m.Kustomization.CommonAnnotations, existing.CommonAnnotations)
}

func mergeMaps(new map[string]string, existing map[string]string) map[string]string {
	merged := existing
	if merged == nil {
		merged = make(map[string]string)
	}
	for key, value := range new {
		merged[key] = value
	}
	return merged
}

func (m *Midstream) writeKustomization(options WriteOptions) error {
	relativeBaseDir, err := filepath.Rel(options.MidstreamDir, options.BaseDir)
	if err != nil {
		return errors.Wrap(err, "failed to determine relative path for base from midstream")
	}

	fileRenderPath := m.KustomizationFilename(options)

	m.Kustomization.Bases = []string{
		relativeBaseDir,
	}

	if err := k8sutil.WriteKustomizationToFile(*m.Kustomization, fileRenderPath); err != nil {
		return errors.Wrap(err, "failed to write kustomization to file")
	}

	return nil
}

func (m *Midstream) writeDisasterRecoveryLabelTransformer(options WriteOptions) (string, error) {
	additionalLabels := map[string]string{
		"kots.io/app-slug": options.AppSlug,
	}
	drLabelTransformerYAML, err := disasterrecovery.GetLabelTransformerYAML(additionalLabels)
	if err != nil {
		return "", errors.Wrap(err, "failed to get disaster recovery label transformer yaml")
	}

	absFilename := filepath.Join(options.MidstreamDir, disasterRecoveryLabelTransformerFileName)

	if err := ioutil.WriteFile(absFilename, drLabelTransformerYAML, 0644); err != nil {
		return "", errors.Wrap(err, "failed to write disaster recovery label transformer yaml file")
	}

	return disasterRecoveryLabelTransformerFileName, nil
}

func (m *Midstream) writePullSecret(options WriteOptions) (string, error) {
	if m.PullSecret == nil {
		return "", nil
	}

	absFilename := filepath.Join(options.MidstreamDir, secretFilename)

	b, err := k8syaml.Marshal(m.PullSecret)
	if err != nil {
		return "", errors.Wrap(err, "failed to marshal pull secret")
	}

	if err := ioutil.WriteFile(absFilename, b, 0644); err != nil {
		return "", errors.Wrap(err, "failed to write pull secret file")
	}

	return secretFilename, nil
}

func (m *Midstream) writeObjectsWithPullSecret(options WriteOptions) error {
	filename := filepath.Join(options.MidstreamDir, patchesFilename)
	if len(m.DocForPatches) == 0 {
		err := os.Remove(filename)
		if err != nil && !os.IsNotExist(err) {
			return errors.Wrap(err, "failed to delete pull secret patches")
		}

		return nil
	}

	f, err := os.Create(filename)
	if err != nil {
		return errors.Wrap(err, "failed to create resources file")
	}
	defer f.Close()

	for _, o := range m.DocForPatches {
		withPullSecret := o.PatchWithPullSecret(m.PullSecret)
		if withPullSecret == nil {
			continue
		}

		b, err := yaml.Marshal(withPullSecret)
		if err != nil {
			return errors.Wrap(err, "failed to marshal object")
		}

		if _, err := f.Write([]byte("---\n")); err != nil {
			return errors.Wrap(err, "failed to write object")
		}
		if _, err := f.Write(b); err != nil {
			return errors.Wrap(err, "failed to write object")
		}
	}

	m.Kustomization.PatchesStrategicMerge = append(m.Kustomization.PatchesStrategicMerge, patchesFilename)

	return nil
}

func EnsureDisasterRecoveryLabelTransformer(archiveDir string, additionalLabels map[string]string) error {
	labelTransformerExists := false

	k, err := k8sutil.ReadKustomizationFromFile(filepath.Join(archiveDir, "overlays", "midstream", "kustomization.yaml"))
	if err != nil {
		return errors.Wrap(err, "failed to read kustomization file from midstream")
	}

	for _, transformer := range k.Transformers {
		if transformer == disasterRecoveryLabelTransformerFileName {
			labelTransformerExists = true
			break
		}
	}

	if !labelTransformerExists {
		drLabelTransformerYAML, err := disasterrecovery.GetLabelTransformerYAML(additionalLabels)
		if err != nil {
			return errors.Wrap(err, "failed to get disaster recovery label transformer yaml")
		}

		absFilename := filepath.Join(archiveDir, "overlays", "midstream", disasterRecoveryLabelTransformerFileName)

		if err := ioutil.WriteFile(absFilename, drLabelTransformerYAML, 0644); err != nil {
			return errors.Wrap(err, "failed to write disaster recovery label transformer yaml file")
		}

		k.Transformers = append(k.Transformers, disasterRecoveryLabelTransformerFileName)

		if err := k8sutil.WriteKustomizationToFile(*k, filepath.Join(archiveDir, "overlays", "midstream", "kustomization.yaml")); err != nil {
			return errors.Wrap(err, "failed to write kustomization file to midstream")
		}
	}

	return nil
}

func removeFromPatches(patches []kustomizetypes.PatchStrategicMerge, filename string) []kustomizetypes.PatchStrategicMerge {
	newPatches := []kustomizetypes.PatchStrategicMerge{}
	for _, patch := range patches {
		if string(patch) != filename {
			newPatches = append(newPatches, patch)
		}
	}
	return newPatches
}<|MERGE_RESOLUTION|>--- conflicted
+++ resolved
@@ -24,15 +24,6 @@
 )
 
 type WriteOptions struct {
-<<<<<<< HEAD
-	MidstreamDir string
-	BaseDir      string
-	AppSlug      string
-	IsGitOps     bool
-	IsOpenShift  bool
-	Cipher       crypto.AESCipher
-	Builder      template.Builder
-=======
 	MidstreamDir       string
 	BaseDir            string
 	AppSlug            string
@@ -43,7 +34,6 @@
 	HTTPProxyEnvValue  string
 	HTTPSProxyEnvValue string
 	NoProxyEnvValue    string
->>>>>>> b1cf9643
 }
 
 func (m *Midstream) KustomizationFilename(options WriteOptions) string {
