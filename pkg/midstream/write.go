package midstream

import (
	"context"
	"io/ioutil"
	"os"
	"path"
	"path/filepath"

	"github.com/pkg/errors"
	"github.com/replicatedhq/kots/pkg/crypto"
	"github.com/replicatedhq/kots/pkg/disasterrecovery"
	"github.com/replicatedhq/kots/pkg/k8sutil"
	"github.com/replicatedhq/kots/pkg/template"
	yaml "gopkg.in/yaml.v2"
	kustomizetypes "sigs.k8s.io/kustomize/api/types"
	k8syaml "sigs.k8s.io/yaml"
)

const (
	secretFilename                           = "secret.yaml"
	patchesFilename                          = "pullsecrets.yaml"
	disasterRecoveryLabelTransformerFileName = "backup-label-transformer.yaml"
)

type WriteOptions struct {
<<<<<<< HEAD
	MidstreamDir string
	BaseDir      string
	AppSlug      string
	IsGitOps     bool
	Cipher       crypto.AESCipher
	Builder      template.Builder
=======
	MidstreamDir       string
	BaseDir            string
	AppSlug            string
	IsGitOps           bool
	IsOpenShift        bool
	Cipher             crypto.AESCipher
	Builder            template.Builder
	HTTPProxyEnvValue  string
	HTTPSProxyEnvValue string
	NoProxyEnvValue    string
>>>>>>> c1962020
}

func (m *Midstream) KustomizationFilename(options WriteOptions) string {
	return path.Join(options.MidstreamDir, "kustomization.yaml")
}

func (m *Midstream) WriteMidstream(options WriteOptions) error {
	var existingKustomization *kustomizetypes.Kustomization

	_, err := os.Stat(m.KustomizationFilename(options))
	if err == nil {
		k, err := k8sutil.ReadKustomizationFromFile(m.KustomizationFilename(options))
		if err != nil {
			return errors.Wrap(err, "load existing kustomization")
		}
		existingKustomization = k
	}

	if err := os.MkdirAll(options.MidstreamDir, 0744); err != nil {
		return errors.Wrap(err, "failed to mkdir")
	}

	secretFilename, err := m.writePullSecret(options)
	if err != nil {
		return errors.Wrap(err, "failed to write secret")
	}

	if secretFilename != "" {
		m.Kustomization.Resources = append(m.Kustomization.Resources, secretFilename)
	}

	identityBase, err := m.writeIdentityService(context.TODO(), options)
	if err != nil {
		return errors.Wrap(err, "failed to write identity service")
	}

	if identityBase != "" {
		m.Kustomization.Resources = append(m.Kustomization.Resources, identityBase)
	}

	if err := m.writeObjectsWithPullSecret(options); err != nil {
		return errors.Wrap(err, "failed to write patches")
	}

	// transformers
	drLabelTransformerFilename, err := m.writeDisasterRecoveryLabelTransformer(options)
	if err != nil {
		return errors.Wrap(err, "failed to write disaster recovery label transformer")
	}
	m.Kustomization.Transformers = append(m.Kustomization.Transformers, drLabelTransformerFilename)

	// annotations
	if m.Kustomization.CommonAnnotations == nil {
		m.Kustomization.CommonAnnotations = make(map[string]string)
	}
	m.Kustomization.CommonAnnotations["kots.io/app-slug"] = options.AppSlug

	// Note that this function does nothing on the initial install
	// if the user is not presented with the config screen.
	m.mergeKustomization(options, existingKustomization)

	if err := m.writeKustomization(options); err != nil {
		return errors.Wrap(err, "failed to write kustomization")
	}

	return nil
}

func (m *Midstream) mergeKustomization(options WriteOptions, existing *kustomizetypes.Kustomization) {
	if existing == nil {
		return
	}

	filteredImages := removeExistingImages(m.Kustomization.Images, existing.Images)
	m.Kustomization.Images = append(m.Kustomization.Images, filteredImages...)

	existing.PatchesStrategicMerge = removeFromPatches(existing.PatchesStrategicMerge, patchesFilename)
	newPatches := findNewPatches(m.Kustomization.PatchesStrategicMerge, existing.PatchesStrategicMerge)
	m.Kustomization.PatchesStrategicMerge = append(existing.PatchesStrategicMerge, newPatches...)

	newResources := findNewStrings(m.Kustomization.Resources, existing.Resources)
	m.Kustomization.Resources = append(existing.Resources, newResources...)

	newTransformers := findNewStrings(m.Kustomization.Transformers, existing.Transformers)
	m.Kustomization.Transformers = append(existing.Transformers, newTransformers...)

	// annotations
	if existing.CommonAnnotations == nil {
		existing.CommonAnnotations = make(map[string]string)
	}
	delete(existing.CommonAnnotations, "kots.io/app-sequence")
	m.Kustomization.CommonAnnotations = mergeMaps(m.Kustomization.CommonAnnotations, existing.CommonAnnotations)
}

func mergeMaps(new map[string]string, existing map[string]string) map[string]string {
	merged := existing
	if merged == nil {
		merged = make(map[string]string)
	}
	for key, value := range new {
		merged[key] = value
	}
	return merged
}

func (m *Midstream) writeKustomization(options WriteOptions) error {
	relativeBaseDir, err := filepath.Rel(options.MidstreamDir, options.BaseDir)
	if err != nil {
		return errors.Wrap(err, "failed to determine relative path for base from midstream")
	}

	fileRenderPath := m.KustomizationFilename(options)

	m.Kustomization.Bases = []string{
		relativeBaseDir,
	}

	if err := k8sutil.WriteKustomizationToFile(*m.Kustomization, fileRenderPath); err != nil {
		return errors.Wrap(err, "failed to write kustomization to file")
	}

	return nil
}

func (m *Midstream) writeDisasterRecoveryLabelTransformer(options WriteOptions) (string, error) {
	additionalLabels := map[string]string{
		"kots.io/app-slug": options.AppSlug,
	}
	drLabelTransformerYAML, err := disasterrecovery.GetLabelTransformerYAML(additionalLabels)
	if err != nil {
		return "", errors.Wrap(err, "failed to get disaster recovery label transformer yaml")
	}

	absFilename := filepath.Join(options.MidstreamDir, disasterRecoveryLabelTransformerFileName)

	if err := ioutil.WriteFile(absFilename, drLabelTransformerYAML, 0644); err != nil {
		return "", errors.Wrap(err, "failed to write disaster recovery label transformer yaml file")
	}

	return disasterRecoveryLabelTransformerFileName, nil
}

func (m *Midstream) writePullSecret(options WriteOptions) (string, error) {
	if m.PullSecret == nil {
		return "", nil
	}

	absFilename := filepath.Join(options.MidstreamDir, secretFilename)

	b, err := k8syaml.Marshal(m.PullSecret)
	if err != nil {
		return "", errors.Wrap(err, "failed to marshal pull secret")
	}

	if err := ioutil.WriteFile(absFilename, b, 0644); err != nil {
		return "", errors.Wrap(err, "failed to write pull secret file")
	}

	return secretFilename, nil
}

func (m *Midstream) writeObjectsWithPullSecret(options WriteOptions) error {
	filename := filepath.Join(options.MidstreamDir, patchesFilename)
	if len(m.DocForPatches) == 0 {
		err := os.Remove(filename)
		if err != nil && !os.IsNotExist(err) {
			return errors.Wrap(err, "failed to delete pull secret patches")
		}

		return nil
	}

	f, err := os.Create(filename)
	if err != nil {
		return errors.Wrap(err, "failed to create resources file")
	}
	defer f.Close()

	for _, o := range m.DocForPatches {
		withPullSecret := o.PatchWithPullSecret(m.PullSecret)
		if withPullSecret == nil {
			continue
		}

		b, err := yaml.Marshal(withPullSecret)
		if err != nil {
			return errors.Wrap(err, "failed to marshal object")
		}

		if _, err := f.Write([]byte("---\n")); err != nil {
			return errors.Wrap(err, "failed to write object")
		}
		if _, err := f.Write(b); err != nil {
			return errors.Wrap(err, "failed to write object")
		}
	}

	m.Kustomization.PatchesStrategicMerge = append(m.Kustomization.PatchesStrategicMerge, patchesFilename)

	return nil
}

func EnsureDisasterRecoveryLabelTransformer(archiveDir string, additionalLabels map[string]string) error {
	labelTransformerExists := false

	k, err := k8sutil.ReadKustomizationFromFile(filepath.Join(archiveDir, "overlays", "midstream", "kustomization.yaml"))
	if err != nil {
		return errors.Wrap(err, "failed to read kustomization file from midstream")
	}

	for _, transformer := range k.Transformers {
		if transformer == disasterRecoveryLabelTransformerFileName {
			labelTransformerExists = true
			break
		}
	}

	if !labelTransformerExists {
		drLabelTransformerYAML, err := disasterrecovery.GetLabelTransformerYAML(additionalLabels)
		if err != nil {
			return errors.Wrap(err, "failed to get disaster recovery label transformer yaml")
		}

		absFilename := filepath.Join(archiveDir, "overlays", "midstream", disasterRecoveryLabelTransformerFileName)

		if err := ioutil.WriteFile(absFilename, drLabelTransformerYAML, 0644); err != nil {
			return errors.Wrap(err, "failed to write disaster recovery label transformer yaml file")
		}

		k.Transformers = append(k.Transformers, disasterRecoveryLabelTransformerFileName)

		if err := k8sutil.WriteKustomizationToFile(*k, filepath.Join(archiveDir, "overlays", "midstream", "kustomization.yaml")); err != nil {
			return errors.Wrap(err, "failed to write kustomization file to midstream")
		}
	}

	return nil
}

func removeFromPatches(patches []kustomizetypes.PatchStrategicMerge, filename string) []kustomizetypes.PatchStrategicMerge {
	newPatches := []kustomizetypes.PatchStrategicMerge{}
	for _, patch := range patches {
		if string(patch) != filename {
			newPatches = append(newPatches, patch)
		}
	}
	return newPatches
}<|MERGE_RESOLUTION|>--- conflicted
+++ resolved
@@ -24,14 +24,6 @@
 )
 
 type WriteOptions struct {
-<<<<<<< HEAD
-	MidstreamDir string
-	BaseDir      string
-	AppSlug      string
-	IsGitOps     bool
-	Cipher       crypto.AESCipher
-	Builder      template.Builder
-=======
 	MidstreamDir       string
 	BaseDir            string
 	AppSlug            string
@@ -42,7 +34,6 @@
 	HTTPProxyEnvValue  string
 	HTTPSProxyEnvValue string
 	NoProxyEnvValue    string
->>>>>>> c1962020
 }
 
 func (m *Midstream) KustomizationFilename(options WriteOptions) string {
